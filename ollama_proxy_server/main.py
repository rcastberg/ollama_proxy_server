import argparse
import configparser
import csv
import datetime
import json
import logging
import os
import re
from http.server import BaseHTTPRequestHandler, HTTPServer
from pathlib import Path
from queue import Queue
from socketserver import ThreadingMixIn
from urllib.parse import parse_qs, urlparse

import requests

logging.getLogger("urllib3").setLevel(logging.CRITICAL)
logging.basicConfig(level=logging.DEBUG)
logger = logging.getLogger(__name__)


def get_config(filename, config_string=None, default_timeout=300):
    config = configparser.ConfigParser()
    if config_string is None or config_string == "":
        config.read(filename)
    else:
        config.read_string(config_string)
    servers = []
    for name in config.sections():
        try:
            timeout = int(config[name].get("timeout", default_timeout))
            if timeout <= 0:
                raise ValueError
        except (ValueError, TypeError):
            logger.info(
                "Invalid timeout value for server %s. Using default %d seconds.",
                name,
                default_timeout,
            )
            timeout = default_timeout

        server_info = {
            "url": config[name]["url"],
            "queue": Queue(),
            "models": [model.strip() for model in config[name]["models"].split(",")],
            "timeout": timeout,
        }
        servers.append((name, server_info))
    if config_string is None or config_string == "":
        logger.debug("Loaded servers from %s: %s", filename, servers)
    else:
        logger.debug("Loaded servers from env config string")
    return servers


def read_users_from_lines(lines, location):
    authorized_users = {}
    for line in lines:
        if line.strip() == "":
            continue
        try:
            user, key, role, models = line.strip().split(":")
            authorized_users[user] = {"key": key, "role": role, "models": models.split(",")}
        except Exception as e:
            logger.debug("User entry broken, Exception: %s", e)
            logger.info("User entry broken form %s: %s", location, line.strip())
    return authorized_users


def get_authorized_users(filename, users_env=None):
    # If file is available load from file
    try:
        logger.debug("Loading authorized users from %s", filename)
        with open(filename, "r", encoding="utf8") as f:
            file_lines = f.readlines()
    except FileNotFoundError:
        logger.debug("No authorized users file found")
        file_lines = []
    authorized_users_file = read_users_from_lines(file_lines, filename)
    if users_env:
        lines = users_env.replace(";", "\n").split("\n")
        authorized_users_env = read_users_from_lines(lines, 'Env')
    else:
        authorized_users_env = {}
    # Env has priority, merge two dictionaries with env in priority
    authorized_users = {**authorized_users_file, **authorized_users_env}
    logger.debug(
        "Loaded authorized users from File and Env(priority): %s",
        str(list(authorized_users.keys())),
    )
    logger.debug("RAW Authorized users: %s", authorized_users)
    return authorized_users


def check_sys_env(name, default=None):
    if name in os.environ:
        logger.debug("Using environment variable %s", name)
        return os.environ[name]
    else:
        if default is not None:
            return default
        return None


def get_version():
    try:
        with open("GIT_VERSION_TAG.txt", "r") as f:
            version = f.read().strip()
    except FileNotFoundError:
        version = "unknown"
    try:
        with open("GIT_VERSION_HASH.txt", "r") as f:
            hash = f.read().strip()
    except FileNotFoundError:
        try:
            hash = os.popen('git rev-parse --verify HEAD').read().strip()
        except Exception as e:
            logger.debug("Exception: %s", e)
            hash = "unknown"
    return f"Version:{version}, Git-Hash:{hash}"


def parse_args():
    parser = argparse.ArgumentParser()
    parser.add_argument(
        "--config", default="config.ini", help="Path to the config file"
    )
    parser.add_argument(
        "--log_path", default="access_log.txt", help="Path to the access log file"
    )
    parser.add_argument(
        "--users_list",
        default="authorized_users.txt",
        help="Path to the authorized users list",
    )
    parser.add_argument(
        "--port", type=int, default=8000, help="Port number for the server"
    )
    parser.add_argument(
        "--retry_attempts",
        type=int,
        default=3,
        help="Number of retry attempts for failed calls",
    )
    parser.add_argument(
        "-d", "--deactivate_security", action="store_true", help="Deactivates security"
    )
    args = parser.parse_args()

    return args


def get_running_models(class_object, path, get_params, post_data_dict, backend_headers):
    logger.debug("ps servers")
    server_ps = {}
    for server in class_object.servers:
        response = class_object.send_request_with_retries(
            server[1], path, get_params, post_data_dict, backend_headers
        )

        if response:
            logger.debug("Received response from server %s", server[0])
            try:
                server_ps[server[0]] = json.loads(response.content)['models']
                server_ps[server[0] + '_error'] = "None"
            except KeyError:
                logger.debug("No models found in response from server %s", server[0])
                server_ps[server[0]] = []
                server_ps[server[0] + '_error'] = "JSON decode error"
                continue
        else:
            server_ps[server[0]] = []
            server_ps[server[0] + '_error'] = "No response"
            logger.debug("Received No response from server %s", server[0])

    return server_ps


def get_available_models(class_object, path, get_params, post_data_dict, backend_headers):
    logger.debug("List supported models")
    models = [
        model for server in class_object.servers for model in server[1]["models"]
    ]
    model_info = []
    server_tags = {}
    if "v1/models" in path:
        # OpenAI
        model_entry_name = "id"
        data_entry_name = "data"
    else:
        # Ollama
        model_entry_name = "name"
        data_entry_name = "models"

    for server in class_object.servers:
        response = class_object.send_request_with_retries(
            server[1], path, get_params, post_data_dict, backend_headers
        )

        if response:
            logger.debug("Received response from server %s", server[0])
            server_tags[server[0]] = {
                model[model_entry_name]: model
                for model in json.loads(response.content)[data_entry_name]
            }
        else:
            logger.debug("Failed to receive response from server %s", server[0])

    for model in models:
        available_servers = [
            server
            for server in class_object.servers
            if model in server[1]["models"]
        ]
        logger.debug(
            "Available servers for model '%s': %s",
            model,
            str([s[0] for s in available_servers]),
        )
        for server in available_servers:
            try:
                model_info.append(server_tags[server[0]][model])
            except Exception as e:
                logger.debug("Model not found, Exception: %s", e)
                logger.warning(
                    "Model %s not found in server %s", model, server[0]
                )
    if "v1/models" in path:
        model_info = {"object": "list", "data": model_info}
    else:
        model_info = {"models": model_info}
    return model_info


def ring_buffer(data, new_data):
    data.pop(0)
    data.append(new_data)
    return data


def add_access_log_entry(
    log_path,
    event,
    user,
    ip_address,
    access,
    server,
    nb_queued_requests_on_server,
    error="",
    input_tokens=0,
    output_tokens=0,
):
    log_file_path = Path(log_path)
    logger.debug("Adding log entry")
    if not log_file_path.exists():
        with open(
            log_file_path, mode="w", newline="", encoding="utf8"
        ) as csvfile:
            fieldnames = [
                "time_stamp",
                "event",
                "user_name",
                "ip_address",
                "access",
                "server",
                "nb_queued_requests_on_server",
                "input_tokens",
                "output_tokens",
                "error",
            ]
            writer = csv.DictWriter(csvfile, fieldnames=fieldnames)
            writer.writeheader()

    with open(log_file_path, mode="a", newline="", encoding="utf8") as csvfile:
        fieldnames = [
            "time_stamp",
            "event",
            "user_name",
            "ip_address",
            "access",
            "server",
            "nb_queued_requests_on_server",
            "input_tokens",
            "output_tokens",
            "error",
        ]
        writer = csv.DictWriter(csvfile, fieldnames=fieldnames)
        row = {
            "time_stamp": str(datetime.datetime.now()),
            "event": event,
            "user_name": user,
            "ip_address": ip_address,
            "access": access,
            "server": server,
            "nb_queued_requests_on_server": nb_queued_requests_on_server,
            "input_tokens": input_tokens,
            "output_tokens": output_tokens,
            "error": error,
        }
        logger.debug("Log: %s", str(row))
        writer.writerow(row)


<<<<<<< HEAD
def main():
    args = parse_args()
=======
def main_loop():
>>>>>>> 7de2232d
    logger.info("Ollama Proxy server")
    logger.info("Author: ParisNeo, rcastberg")
    logger.info("Version: %s", get_version())
    args = parse_args()
    logger.debug("Default Arguments: %s", args)

    class RequestHandler(BaseHTTPRequestHandler):
        # Class variables to access arguments and servers
        retry_attempts = check_sys_env(
            "OP_RETRY_ATTEMPTS", default=args.retry_attempts
        )  # Sys env has priority
        servers = get_config(
            args.config,
            config_string=check_sys_env("OP_SERVERS", "").replace(";", "\n"),
        )
        authorized_users = get_authorized_users(
            args.users_list, check_sys_env("OP_AUTHORIZED_USERS")
        )
        deactivate_security = check_sys_env(
            "OP_DEACTIVATE_SECURITY", default=args.deactivate_security
        )
        log_path = check_sys_env("OP_LOG_PATH", default=args.log_path)
        logger.debug(
            f"Start up parameters: retry_attempts={retry_attempts}, servers={servers}, authorized_users={authorized_users}, deactivate_security={deactivate_security}, log_path={log_path}"
        )

        def _send_response(self, response):
            self.send_response(response.status_code)
            for key, value in response.headers.items():
                if key.lower() not in [
                    "content-length",
                    "transfer-encoding",
                    "content-encoding",
                ]:
                    self.send_header(key, value)
            self.send_header("Transfer-Encoding", "chunked")
            self.end_headers()

            chunks = [b"", b"", b""]
            count = 0
            eval_data = None
            try:
                for chunk in response.iter_content(chunk_size=1024):
                    if chunk:
                        count += 1
                        self.wfile.write(b"%X\r\n%s\r\n" % (len(chunk), chunk))
                        self.wfile.flush()
                        chunks = ring_buffer(chunks, chunk)
                        if b"eval_count" in chunks[1]:
                            eval_data = chunks
                if not eval_data:
                    eval_data = chunks
                self.wfile.write(b"0\r\n\r\n")
            except BrokenPipeError:
                pass
            except Exception as e:
                logging.error(f"An unexpected error occurred: {e}")
            return b"".join(eval_data), count

        def do_GET(self):
            self.log_request()
            self.proxy()

        def do_POST(self):
            self.log_request()
            self.proxy()

        def _validate_user_and_key(self):
            try:
                # Extract the bearer token from the headers
                auth_header = self.headers.get("Authorization")
                if not auth_header or not auth_header.startswith("Bearer "):
                    return False
                token = auth_header.split(" ")[1]
                user, key = token.split(":")
                logger.debug("%s %s", user, key)

                # Check if the user and key are in the list of authorized users
                if self.authorized_users.get(user)["key"] == key:
                    self.user = user
                    self.role = self.authorized_users.get(user)["role"]
                    self.models = self.authorized_users.get(user)["models"]
                    return True
                else:
                    self.user = "unknown"
                    self.role = "unknown"
                    self.models = []
                return False
            except Exception as e:
                logger.debug("User parse, Exception: %s", e)
                return False

        def is_server_available(self, server_info):
            self.timeout = 20
            try:
                # Attempt to send a HEAD request to the server's URL with a short timeout
                response = requests.head(server_info["url"], timeout=self.timeout)
                return response.status_code == 200
            except Exception as e:
                logger.debug("Server not available, Exception %s", e)
                return False

        def send_request_with_retries(
            self, server_info, path, get_params, post_data_dict, backend_headers
        ):
            for attempt in range(self.retry_attempts):
                try:
                    # Send request to backend server with timeout
                    logger.debug(
                        "Attempt %d forwarding request to %s",
                        attempt + 1,
                        server_info["url"] + path,
                    )
                    response = requests.request(
                        self.command,
                        server_info["url"] + path,
                        params=get_params,
                        json=post_data_dict if post_data_dict else None,
                        stream=post_data_dict.get("stream", False),
                        headers=backend_headers,
                        timeout=server_info["timeout"],
                    )
                    logger.debug(
                        "Received response with status code %d", response.status_code
                    )
                    return response
                except requests.Timeout:
                    logger.debug(
                        "Timeout on attempt %d forwarding request to %s",
                        attempt + 1,
                        server_info["url"],
                    )
                except Exception as ex:
                    logger.debug(
                        "Error on attempt %d forwarding request: %s", attempt + 1, ex
                    )
            return None  # If all attempts failed

        def proxy(self):
            self.user = "unknown"
            url = urlparse(self.path)
            logger.debug("URL: %s", url)
            path = url.path
            if path == "/":
                self.send_response(200)
                self.send_header("Content-Type", "text/html")
                self.end_headers()
                self.wfile.write(b"Ollama is running")
                return
            if path == "/health":
                self.send_response(200)
                self.send_header("Content-Type", "text/html")
                self.end_headers()
                self.wfile.write(b"OK")
                return
            if not self.deactivate_security and not self._validate_user_and_key():
                logger.warning("User is not authorized")
                client_ip, client_port = self.client_address
                # Extract the bearer token from the headers
                auth_header = self.headers.get("Authorization")
                logger.debug("Auth header: %s", auth_header)
                logger.debug("Client headers: %s", self.headers)
                if not auth_header or not auth_header.startswith("Bearer "):
                    add_access_log_entry(
                        log_path=self.log_path,
                        event="rejected",
                        user="unknown",
                        ip_address=client_ip,
                        access="Denied",
                        server="None",
                        nb_queued_requests_on_server=-1,
                        error="Authentication failed",
                    )
                    logger.debug("No Bearer authentication token provided")
                else:
                    token = auth_header.split(" ")[1]
                    add_access_log_entry(
                        log_path=self.log_path,
                        event="rejected",
                        user=token,
                        ip_address=client_ip,
                        access="Denied",
                        server="None",
                        nb_queued_requests_on_server=-1,
                        error="Authentication failed",
                    )
                    logger.debug("User authentication token not accepted")
                self.send_response(403)
                self.end_headers()
                self.wfile.write(b"No or Invalid authentication token provided")
                return
            get_params = parse_qs(url.query) or {}

            client_ip, client_port = self.client_address

            # Prepare headers for the backend request
            backend_headers = dict(self.headers)
            # Remove 'Authorization' header
            backend_headers.pop("Authorization", None)
            backend_headers.pop("Host", None)

            # Log the incoming request
            logger.debug("Incoming request from %s:%s", client_ip, str(client_port))
            logger.debug("Request method: %s", self.command)
            logger.debug("Request path: %s", path)
            logger.debug("Query parameters: %s", get_params)

            if self.command == "POST":
                content_length = int(self.headers.get("Content-Length", 0))
                post_data = self.rfile.read(content_length)
                post_data_dict = {}
                try:
                    post_data_str = post_data.decode("utf-8")
                    post_data_dict = json.loads(post_data_str)
                    logger.debug("POST data: %s", post_data_dict)
                except (json.JSONDecodeError, UnicodeDecodeError) as e:
                    logger.warning("Failed to decode POST data: %s", e)
                    post_data_dict = {}
            else:
                post_data = None
                post_data_dict = {}

            stripped_path = re.sub("/$", "", path)

            # Endpoints that require model-based routing
            model_based_endpoints = [
                "/api/generate",
                "/api/chat",
                "/api/chat/completions",
                "/generate",
                "/chat",
                "/v1/chat/completions",
                "/v1/completions",
            ]
            if stripped_path in model_based_endpoints:
                # Extract model from post_data or get_params
                model = post_data_dict.get("model")
                if not model:
                    model = get_params.get("model", [None])[0]

                logger.debug("Extracted model: %s", model)

                if not model:
                    # Model is required for these endpoints
                    self.send_response(400)
                    self.end_headers()
                    self.wfile.write(b"Missing 'model' in request")
                    logger.info("Missing 'model' in request")
                    return
                if model not in self.models and '*' not in self.models:
                    # User is not authorized to use the requested model
                    self.send_response(403)
                    self.end_headers()
                    self.wfile.write(b"User is not authorized to use the requested model")
                    logger.info("User is not authorized to use the requested model")
                    return
                # Filter servers that support the requested model
                available_servers = [
                    server for server in self.servers if model in server[1]["models"]
                ]

                if not available_servers:
                    # No server supports the requested model
                    logger.info("No servers support model '%s'", model)
                    self.send_response(503)
                    self.end_headers()
                    self.wfile.write(b"No servers support the requested model.")
                    return
                else:
                    logger.debug(
                        "Available servers for model '%s': %s",
                        model,
                        str([s[0] for s in available_servers]),
                    )

                # Try to find an available server
                response = None

                while available_servers:
                    # Find the server with the lowest queue size among available_servers
                    min_queued_server = min(
                        available_servers, key=lambda s: s[1]["queue"].qsize()
                    )

                    if not self.is_server_available(min_queued_server[1]):
                        logger.info("Server %s is not available.", min_queued_server[0])
                        available_servers.remove(min_queued_server)
                        continue
                    que = min_queued_server[1]["queue"]
                    try:
                        que.put_nowait(1)
                        add_access_log_entry(
                            log_path=self.log_path,
                            event="gen_request",
                            user=self.user,
                            ip_address=client_ip,
                            access="Authorized",
                            server=min_queued_server[0],
                            nb_queued_requests_on_server=que.qsize(),
                        )
                    except Exception as e:
                        logger.debug("Failed to put request in queue: %s", e)
                        add_access_log_entry(
                            log_path=self.log_path,
                            event="gen_error",
                            user=self.user,
                            ip_address=client_ip,
                            access="Authorized",
                            server=min_queued_server[0],
                            nb_queued_requests_on_server=que.qsize(),
                            error="Queue is full",
                        )
                        self.send_response(503)
                        self.end_headers()
                        self.wfile.write(b"Server is busy. Please try again later.")
                        return
                    # Prepare to store input and output tokens
                    input_tokens = 0
                    output_tokens = 0
                    try:
                        # Send request with retries
                        response = self.send_request_with_retries(
                            min_queued_server[1],
                            path,
                            get_params,
                            post_data_dict,
                            backend_headers,
                        )
                        if response:
                            last_chunk, count = self._send_response(response)
                            if "/v1/" in stripped_path:  # ChatGPT
                                # add stuff
                                try:
                                    info = json.loads(last_chunk.split(b"\n")[-2])
                                except Exception as e:
                                    logger.debug("Exception: %s", e)
                                    try:
                                        info = json.loads(response.content)
                                    except Exception as e2:
                                        logger.debug("Exception: %s", e2)
                                        # Fall back method, return number of words:
                                        # Should eventually be fixed by : https://github.com/ollama/ollama/pull/6784
                                        # See https://github.com/ollama/ollama/issues/4448
                                        info = {"usage": {"prompt_tokens": 0, "completion_tokens": 0}}
                                        info["usage"]["prompt_tokens"] = sum([len(i["content"].split()) for i in post_data_dict["messages"]])
                                        info["usage"]["completion_tokens"] = count
                                try:
                                    input_tokens = info["usage"]["prompt_tokens"]
                                    output_tokens = info["usage"]["completion_tokens"]
                                except json.decoder.JSONDecodeError:
                                    logger.info(
                                        "Failed to parse response: %s", response.content
                                    )
                                    logger.info("Response: %s", response)
                                break
                            else:
                                try:
                                    info = json.loads(last_chunk.split(b"\n")[-2])
                                except IndexError:
                                    info = json.loads(response.content)
                                try:
                                    input_tokens = info["prompt_eval_count"]
                                    output_tokens = info["eval_count"]
                                except json.decoder.JSONDecodeError:
                                    logger.debug(
                                        "Failed to parse response: %s", response.content
                                    )
                                    logger.debug("Response: %s", response)
                                except Exception as e:
                                    logger.debug(
                                        "Failed to find tokens usage, response: %s",
                                        response.content,
                                    )
                                    logger.debug("Response: %s", response)
                                    logger.debug("Exception: %s", e)
                                break
                        else:
                            # All retries failed, try next server
                            logger.warning(
                                "All retries failed for server %s", min_queued_server[0]
                            )
                            available_servers.remove(min_queued_server)
                    finally:
                        try:
                            que.get_nowait()
                            add_access_log_entry(
                                log_path=self.log_path,
                                event="gen_done",
                                user=self.user,
                                ip_address=client_ip,
                                access="Authorized",
                                server=min_queued_server[0],
                                nb_queued_requests_on_server=que.qsize(),
                                input_tokens=input_tokens,
                                output_tokens=output_tokens,
                            )
                        except Exception as e:
                            logger.debug("Write to log, Exception: %s", e)
                if not response:
                    # No server could handle the request
                    self.send_response(503)
                    self.end_headers()
                    self.wfile.write(b"No available servers could handle the request.")
            elif stripped_path in ["/api/tags", "/v1/models"]:
                model_info = get_available_models(self, path, get_params, post_data_dict, backend_headers)
                self.send_response(200)
                self.send_header("Content-Type", "application/json")
                self.end_headers()
                self.wfile.write(json.dumps(model_info).encode("utf-8"))
            elif stripped_path in ["/api/pull", "/api/delete", "/api/push",
                                   "/api/copy", "/api/create"]:
                self.send_response(503)
                self.end_headers()
                self.wfile.write(b"Unsupported in proxy.")
            elif stripped_path in ["/local/delete_user"]:
                if self.role == "admin":
                    try:
                        user = post_data_dict["user"]
                    except KeyError:
                        self.send_response(400)
                        self.end_headers()
                        self.wfile.write(b"Missing required fields in request")
                        return
                    if user in self.authorized_users:
                        del self.authorized_users[user]
                        self.send_response(200)
                        self.end_headers()
                        self.wfile.write(b"User deleted")
                        # Write the new user to the authorized users file
                        with open(args.users_list, "w", encoding="utf8") as f:
                            for user, data in self.authorized_users.items():
                                f.write(
                                    f"{user}:{data['key']}:{data['role']}:{','.join(data['models'])}\n"
                                )
                    else:
                        self.send_response(400)
                        self.end_headers()
                        self.wfile.write(b"User does not exist")

            elif stripped_path in ["/local/add_user"]:
                # Check the role of the user:
                if self.role == "admin":
                    try:
                        user = post_data_dict["user"]
                        role = post_data_dict["role"]
                        key = post_data_dict["key"]
                        models = post_data_dict["models"]
                    except KeyError:
                        self.send_response(400)
                        self.end_headers()
                        self.wfile.write(b"Missing required fields in request")
                        return
                    if user in self.authorized_users:
                        self.send_response(400)
                        self.end_headers()
                        self.wfile.write(b"User already exists, updating")
                        return

                    self.authorized_users[user] = {"key": key, "role": role, "models": models}
                    self.send_response(200)
                    self.end_headers()
                    self.wfile.write(b"User added")
                    # Write the new user to the authorized users file
                    with open(args.users_list, "w", encoding="utf8") as f:
                        for user, data in self.authorized_users.items():
                            f.write(
                                f"{user}:{data['key']}:{data['role']}:{','.join(data['models'])}\n"
                            )
                else:
                    self.send_response(403)
                    self.end_headers()
                    self.wfile.write(b"Unauthorized, %s, user not admin", self.user)
            elif stripped_path in ["/local/add_bulk_users"]:
                # Check the role of the user:
                import_Status = {}
                if self.role == "admin":
                    for user_info in post_data_dict:
                        try:
                            user = user_info["user"]
                            role = user_info["role"]
                            key = user_info["key"]
                            models = user_info["models"]
                            import_Status[user] = True
                            self.authorized_users[user] = {"key": key, "role": role, "models": models}
                        except KeyError:
                            import_Status[user] = False
                            continue
                    if all(import_Status.values()):
                        self.send_response(200)
                        self.end_headers()
                        self.wfile.write(b"Users added, %s" % json.dumps(import_Status).encode('utf-8'))
                    else:
                        self.send_response(400)
                        self.end_headers()
                        self.wfile.write(b"Failed to add users, %s" % json.dumps(import_Status).encode('utf-8'))
                    # Write the new user to the authorized users file
                    with open(args.users_list, "w", encoding="utf8") as f:
                        for user, data in self.authorized_users.items():
                            f.write(
                                f"{user}:{data['key']}:{data['role']}:{','.join(data['models'])}\n"
                            )
                else:
                    self.send_response(403)
                    self.end_headers()
                    self.wfile.write(b"Unauthorized, %s, user not admin", self.user)
            elif stripped_path in ["/local/reload_config"]:
                # Update the values in the main class.  This is a hack to allow the server to reload the config file.
                RequestHandler.servers = get_config(args.config, config_string=check_sys_env("OP_SERVERS", "").replace(";", "\n"))
                RequestHandler.authorized_users = get_authorized_users(args.users_list, check_sys_env("OP_AUTHORIZED_USERS"))
                self.send_response(200)
                self.end_headers()
                current_config = {'servers': self.servers, 'users': [user for user in self.authorized_users]}

                # Remove queues from the config as they are not serializable
                def default(o):
                    return f"<<non-serializable: {type(o).__qualname__}>>"

                self.wfile.write(json.dumps(current_config, default=default).encode("utf-8"))
            elif stripped_path in ["/local/get_config"]:
                current_config = {'servers': self.servers, 'users': [user for user in self.authorized_users]}

                # Remove queues from the config as they are not serializable
                def default(o):
                    return f"<<non-serializable: {type(o).__qualname__}>>"
                self.send_response(200)
                self.end_headers()
                self.wfile.write(json.dumps(current_config, default=default).encode("utf-8"))
            elif stripped_path in ["/api/ps"]:
                server_ps = get_running_models(self, path, get_params, post_data_dict, backend_headers)
                self.send_response(200)
                self.send_header("Content-Type", "application/json")
                self.end_headers()
                self.wfile.write(json.dumps(server_ps).encode("utf-8"))
            else:
                logger.warning("Not recognized path, running : %s", stripped_path)
                # For other endpoints, mirror the request to the default server with retries
                default_server = self.servers[0]
                if not self.is_server_available(default_server[1]):
                    self.send_response(503)
                    self.end_headers()
                    self.wfile.write(b"Default server is not available.")
                    return
                response = self.send_request_with_retries(
                    default_server[1], path, get_params, post_data_dict, backend_headers
                )
                if response:
                    self._send_response(response)
                else:
                    self.send_response(503)
                    self.end_headers()
                    self.wfile.write(b"Failed to forward request to default server.")

    class ThreadedHTTPServer(ThreadingMixIn, HTTPServer):
        daemon_threads = True  # Gracefully handle shutdown

    logger.info("Starting server")
    port = int(check_sys_env("OP_PORT", args.port))
    server = ThreadedHTTPServer(("", port), RequestHandler)
    logger.info("Running server on port %s", port)
    try:
        server.serve_forever()
    except KeyboardInterrupt:
        logger.info("Shutting down the server.")
        server.server_close()


if __name__ == "__main__":
<<<<<<< HEAD
    main()
=======
    main_loop()
>>>>>>> 7de2232d
<|MERGE_RESOLUTION|>--- conflicted
+++ resolved
@@ -301,12 +301,7 @@
         writer.writerow(row)
 
 
-<<<<<<< HEAD
-def main():
-    args = parse_args()
-=======
 def main_loop():
->>>>>>> 7de2232d
     logger.info("Ollama Proxy server")
     logger.info("Author: ParisNeo, rcastberg")
     logger.info("Version: %s", get_version())
@@ -874,8 +869,4 @@
 
 
 if __name__ == "__main__":
-<<<<<<< HEAD
-    main()
-=======
-    main_loop()
->>>>>>> 7de2232d
+    main_loop()